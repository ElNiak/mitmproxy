--- conflicted
+++ resolved
@@ -3,12 +3,7 @@
 """
 from __future__ import absolute_import, print_function, division
 
-<<<<<<< HEAD
-from typing import Any  # noqa
-=======
-import six
 from typing import Any
->>>>>>> 5a07892b
 
 from netlib import version, strutils
 
